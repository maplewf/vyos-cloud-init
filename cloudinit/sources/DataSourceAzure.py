# Copyright (C) 2013 Canonical Ltd.
#
# Author: Scott Moser <scott.moser@canonical.com>
#
# This file is part of cloud-init. See LICENSE file for license information.

import base64
import contextlib
import crypt
from functools import partial
import json
import os
import os.path
import re
from time import time
from subprocess import call
from xml.dom import minidom
import xml.etree.ElementTree as ET

from cloudinit import log as logging
from cloudinit import net
from cloudinit.event import EventType
from cloudinit.net.dhcp import EphemeralDHCPv4
from cloudinit import sources
from cloudinit.sources.helpers.azure import get_metadata_from_fabric
from cloudinit.url_helper import readurl, UrlError
from cloudinit import util

LOG = logging.getLogger(__name__)

DS_NAME = 'Azure'
DEFAULT_METADATA = {"instance-id": "iid-AZURE-NODE"}
AGENT_START = ['service', 'walinuxagent', 'start']
AGENT_START_BUILTIN = "__builtin__"
BOUNCE_COMMAND_IFUP = [
    'sh', '-xc',
    "i=$interface; x=0; ifdown $i || x=$?; ifup $i || x=$?; exit $x"
]
BOUNCE_COMMAND_FREEBSD = [
    'sh', '-xc',
    ("i=$interface; x=0; ifconfig down $i || x=$?; "
     "ifconfig up $i || x=$?; exit $x")
]

# azure systems will always have a resource disk, and 66-azure-ephemeral.rules
# ensures that it gets linked to this path.
RESOURCE_DISK_PATH = '/dev/disk/cloud/azure_resource'
DEFAULT_PRIMARY_NIC = 'eth0'
LEASE_FILE = '/var/lib/dhcp/dhclient.eth0.leases'
DEFAULT_FS = 'ext4'
# DMI chassis-asset-tag is set static for all azure instances
AZURE_CHASSIS_ASSET_TAG = '7783-7084-3265-9085-8269-3286-77'
REPROVISION_MARKER_FILE = "/var/lib/cloud/data/poll_imds"
REPORTED_READY_MARKER_FILE = "/var/lib/cloud/data/reported_ready"
AGENT_SEED_DIR = '/var/lib/waagent'
IMDS_URL = "http://169.254.169.254/metadata/"

# List of static scripts and network config artifacts created by
# stock ubuntu suported images.
UBUNTU_EXTENDED_NETWORK_SCRIPTS = [
    '/etc/netplan/90-azure-hotplug.yaml',
    '/usr/local/sbin/ephemeral_eth.sh',
    '/etc/udev/rules.d/10-net-device-added.rules',
    '/run/network/interfaces.ephemeral.d',
]


def find_storvscid_from_sysctl_pnpinfo(sysctl_out, deviceid):
    # extract the 'X' from dev.storvsc.X. if deviceid matches
    """
    dev.storvsc.1.%pnpinfo:
        classid=32412632-86cb-44a2-9b5c-50d1417354f5
        deviceid=00000000-0001-8899-0000-000000000000
    """
    for line in sysctl_out.splitlines():
        if re.search(r"pnpinfo", line):
            fields = line.split()
            if len(fields) >= 3:
                columns = fields[2].split('=')
                if (len(columns) >= 2 and
                        columns[0] == "deviceid" and
                        columns[1].startswith(deviceid)):
                    comps = fields[0].split('.')
                    return comps[2]
    return None


def find_busdev_from_disk(camcontrol_out, disk_drv):
    # find the scbusX from 'camcontrol devlist -b' output
    # if disk_drv matches the specified disk driver, i.e. blkvsc1
    """
    scbus0 on ata0 bus 0
    scbus1 on ata1 bus 0
    scbus2 on blkvsc0 bus 0
    scbus3 on blkvsc1 bus 0
    scbus4 on storvsc2 bus 0
    scbus5 on storvsc3 bus 0
    scbus-1 on xpt0 bus 0
    """
    for line in camcontrol_out.splitlines():
        if re.search(disk_drv, line):
            items = line.split()
            return items[0]
    return None


def find_dev_from_busdev(camcontrol_out, busdev):
    # find the daX from 'camcontrol devlist' output
    # if busdev matches the specified value, i.e. 'scbus2'
    """
    <Msft Virtual CD/ROM 1.0>          at scbus1 target 0 lun 0 (cd0,pass0)
    <Msft Virtual Disk 1.0>            at scbus2 target 0 lun 0 (da0,pass1)
    <Msft Virtual Disk 1.0>            at scbus3 target 1 lun 0 (da1,pass2)
    """
    for line in camcontrol_out.splitlines():
        if re.search(busdev, line):
            items = line.split('(')
            if len(items) == 2:
                dev_pass = items[1].split(',')
                return dev_pass[0]
    return None


def execute_or_debug(cmd, fail_ret=None):
    try:
        return util.subp(cmd)[0]
    except util.ProcessExecutionError:
        LOG.debug("Failed to execute: %s", ' '.join(cmd))
        return fail_ret


def get_dev_storvsc_sysctl():
    return execute_or_debug(["sysctl", "dev.storvsc"], fail_ret="")


def get_camcontrol_dev_bus():
    return execute_or_debug(['camcontrol', 'devlist', '-b'])


def get_camcontrol_dev():
    return execute_or_debug(['camcontrol', 'devlist'])


def get_resource_disk_on_freebsd(port_id):
    g0 = "00000000"
    if port_id > 1:
        g0 = "00000001"
        port_id = port_id - 2
    g1 = "000" + str(port_id)
    g0g1 = "{0}-{1}".format(g0, g1)
    """
    search 'X' from
       'dev.storvsc.X.%pnpinfo:
           classid=32412632-86cb-44a2-9b5c-50d1417354f5
           deviceid=00000000-0001-8899-0000-000000000000'
    """
    sysctl_out = get_dev_storvsc_sysctl()

    storvscid = find_storvscid_from_sysctl_pnpinfo(sysctl_out, g0g1)
    if not storvscid:
        LOG.debug("Fail to find storvsc id from sysctl")
        return None

    camcontrol_b_out = get_camcontrol_dev_bus()
    camcontrol_out = get_camcontrol_dev()
    # try to find /dev/XX from 'blkvsc' device
    blkvsc = "blkvsc{0}".format(storvscid)
    scbusx = find_busdev_from_disk(camcontrol_b_out, blkvsc)
    if scbusx:
        devname = find_dev_from_busdev(camcontrol_out, scbusx)
        if devname is None:
            LOG.debug("Fail to find /dev/daX")
            return None
        return devname
    # try to find /dev/XX from 'storvsc' device
    storvsc = "storvsc{0}".format(storvscid)
    scbusx = find_busdev_from_disk(camcontrol_b_out, storvsc)
    if scbusx:
        devname = find_dev_from_busdev(camcontrol_out, scbusx)
        if devname is None:
            LOG.debug("Fail to find /dev/daX")
            return None
        return devname
    return None


# update the FreeBSD specific information
if util.is_FreeBSD():
    DEFAULT_PRIMARY_NIC = 'hn0'
    LEASE_FILE = '/var/db/dhclient.leases.hn0'
    DEFAULT_FS = 'freebsd-ufs'
    res_disk = get_resource_disk_on_freebsd(1)
    if res_disk is not None:
        LOG.debug("resource disk is not None")
        RESOURCE_DISK_PATH = "/dev/" + res_disk
    else:
        LOG.debug("resource disk is None")

BUILTIN_DS_CONFIG = {
    'agent_command': AGENT_START_BUILTIN,
    'data_dir': AGENT_SEED_DIR,
    'set_hostname': True,
    'hostname_bounce': {
        'interface': DEFAULT_PRIMARY_NIC,
        'policy': True,
        'command': 'builtin',
        'hostname_command': 'hostname',
    },
    'disk_aliases': {'ephemeral0': RESOURCE_DISK_PATH},
    'dhclient_lease_file': LEASE_FILE,
}

BUILTIN_CLOUD_CONFIG = {
    'disk_setup': {
        'ephemeral0': {'table_type': 'gpt',
                       'layout': [100],
                       'overwrite': True},
    },
    'fs_setup': [{'filesystem': DEFAULT_FS,
                  'device': 'ephemeral0.1'}],
}

DS_CFG_PATH = ['datasource', DS_NAME]
DS_CFG_KEY_PRESERVE_NTFS = 'never_destroy_ntfs'
DEF_EPHEMERAL_LABEL = 'Temporary Storage'

# The redacted password fails to meet password complexity requirements
# so we can safely use this to mask/redact the password in the ovf-env.xml
DEF_PASSWD_REDACTION = 'REDACTED'


def get_hostname(hostname_command='hostname'):
    if not isinstance(hostname_command, (list, tuple)):
        hostname_command = (hostname_command,)
    return util.subp(hostname_command, capture=True)[0].strip()


def set_hostname(hostname, hostname_command='hostname'):
    util.subp([hostname_command, hostname])


@contextlib.contextmanager
def temporary_hostname(temp_hostname, cfg, hostname_command='hostname'):
    """
    Set a temporary hostname, restoring the previous hostname on exit.

    Will have the value of the previous hostname when used as a context
    manager, or None if the hostname was not changed.
    """
    policy = cfg['hostname_bounce']['policy']
    previous_hostname = get_hostname(hostname_command)
    if (not util.is_true(cfg.get('set_hostname')) or
       util.is_false(policy) or
       (previous_hostname == temp_hostname and policy != 'force')):
        yield None
        return
    set_hostname(temp_hostname, hostname_command)
    try:
        yield previous_hostname
    finally:
        set_hostname(previous_hostname, hostname_command)


class DataSourceAzure(sources.DataSource):

    dsname = 'Azure'
    _negotiated = False
<<<<<<< HEAD
    process_name = 'dhclient'

    tmpps = os.popen("ps -Af").read()
    if process_name not in tmpps[:]:
        call(['/sbin/dhclient', DEFAULT_PRIMARY_NIC])
=======
    _metadata_imds = sources.UNSET
>>>>>>> 833adcdf

    def __init__(self, sys_cfg, distro, paths):
        sources.DataSource.__init__(self, sys_cfg, distro, paths)
        self.seed_dir = os.path.join(paths.seed_dir, 'azure')
        self.cfg = {}
        self.seed = None
        self.ds_cfg = util.mergemanydict([
            util.get_cfg_by_path(sys_cfg, DS_CFG_PATH, {}),
            BUILTIN_DS_CONFIG])
        self.dhclient_lease_file = self.ds_cfg.get('dhclient_lease_file')
        self._network_config = None
        # Regenerate network config new_instance boot and every boot
        self.update_events['network'].add(EventType.BOOT)

    def __str__(self):
        root = sources.DataSource.__str__(self)
        return "%s [seed=%s]" % (root, self.seed)

    def bounce_network_with_azure_hostname(self):
        # When using cloud-init to provision, we have to set the hostname from
        # the metadata and "bounce" the network to force DDNS to update via
        # dhclient
        azure_hostname = self.metadata.get('local-hostname')
        LOG.debug("Hostname in metadata is %s", azure_hostname)
        hostname_command = self.ds_cfg['hostname_bounce']['hostname_command']

        with temporary_hostname(azure_hostname, self.ds_cfg,
                                hostname_command=hostname_command) \
                as previous_hn:
            if (previous_hn is not None and
                    util.is_true(self.ds_cfg.get('set_hostname'))):
                cfg = self.ds_cfg['hostname_bounce']

                # "Bouncing" the network
                try:
                    return perform_hostname_bounce(hostname=azure_hostname,
                                                   cfg=cfg,
                                                   prev_hostname=previous_hn)
                except Exception as e:
                    LOG.warning("Failed publishing hostname: %s", e)
                    util.logexc(LOG, "handling set_hostname failed")
        return False

    def get_metadata_from_agent(self):
        temp_hostname = self.metadata.get('local-hostname')
        agent_cmd = self.ds_cfg['agent_command']
        LOG.debug("Getting metadata via agent.  hostname=%s cmd=%s",
                  temp_hostname, agent_cmd)

        self.bounce_network_with_azure_hostname()

        try:
            invoke_agent(agent_cmd)
        except util.ProcessExecutionError:
            # claim the datasource even if the command failed
            util.logexc(LOG, "agent command '%s' failed.",
                        self.ds_cfg['agent_command'])

        ddir = self.ds_cfg['data_dir']

        fp_files = []
        key_value = None
        for pk in self.cfg.get('_pubkeys', []):
            if pk.get('value', None):
                key_value = pk['value']
                LOG.debug("ssh authentication: using value from fabric")
            else:
                bname = str(pk['fingerprint'] + ".crt")
                fp_files += [os.path.join(ddir, bname)]
                LOG.debug("ssh authentication: "
                          "using fingerprint from fabirc")

        # wait very long for public SSH keys to arrive
        # https://bugs.launchpad.net/cloud-init/+bug/1717611
        missing = util.log_time(logfunc=LOG.debug,
                                msg="waiting for SSH public key files",
                                func=util.wait_for_files,
                                args=(fp_files, 900))

        if len(missing):
            LOG.warning("Did not find files, but going on: %s", missing)

        metadata = {}
        metadata['public-keys'] = key_value or pubkeys_from_crt_files(fp_files)
        return metadata

    def crawl_metadata(self):
        """Walk all instance metadata sources returning a dict on success.

        @return: A dictionary of any metadata content for this instance.
        @raise: InvalidMetaDataException when the expected metadata service is
            unavailable, broken or disabled.
        """
        crawled_data = {}
        # azure removes/ejects the cdrom containing the ovf-env.xml
        # file on reboot.  So, in order to successfully reboot we
        # need to look in the datadir and consider that valid
        ddir = self.ds_cfg['data_dir']

        candidates = [self.seed_dir]
        if os.path.isfile(REPROVISION_MARKER_FILE):
            candidates.insert(0, "IMDS")
        candidates.extend(list_possible_azure_ds_devs())
        if ddir:
            candidates.append(ddir)

        found = None
        reprovision = False
        for cdev in candidates:
            try:
                if cdev == "IMDS":
                    ret = None
                    reprovision = True
                elif cdev.startswith("/dev/"):
                    if util.is_FreeBSD():
                        ret = util.mount_cb(cdev, load_azure_ds_dir,
                                            mtype="udf", sync=False)
                    else:
                        ret = util.mount_cb(cdev, load_azure_ds_dir)
                else:
                    ret = load_azure_ds_dir(cdev)

            except NonAzureDataSource:
                continue
            except BrokenAzureDataSource as exc:
                msg = 'BrokenAzureDataSource: %s' % exc
                raise sources.InvalidMetaDataException(msg)
            except util.MountFailedError:
                LOG.warning("%s was not mountable", cdev)
                continue

            if reprovision or self._should_reprovision(ret):
                ret = self._reprovision()
            imds_md = get_metadata_from_imds(
                self.fallback_interface, retries=3)
            (md, userdata_raw, cfg, files) = ret
            self.seed = cdev
            crawled_data.update({
                'cfg': cfg,
                'files': files,
                'metadata': util.mergemanydict(
                    [md, {'imds': imds_md}]),
                'userdata_raw': userdata_raw})
            found = cdev

            LOG.debug("found datasource in %s", cdev)
            break

        if not found:
            raise sources.InvalidMetaDataException('No Azure metadata found')

        if found == ddir:
            LOG.debug("using files cached in %s", ddir)

        seed = _get_random_seed()
        if seed:
            crawled_data['metadata']['random_seed'] = seed
        crawled_data['metadata']['instance-id'] = util.read_dmi_data(
            'system-uuid')
        return crawled_data

    def _is_platform_viable(self):
        """Check platform environment to report if this datasource may run."""
        return _is_platform_viable(self.seed_dir)

    def clear_cached_attrs(self, attr_defaults=()):
        """Reset any cached class attributes to defaults."""
        super(DataSourceAzure, self).clear_cached_attrs(attr_defaults)
        self._metadata_imds = sources.UNSET

    def _get_data(self):
        """Crawl and process datasource metadata caching metadata as attrs.

        @return: True on success, False on error, invalid or disabled
            datasource.
        """
        if not self._is_platform_viable():
            return False
        try:
            crawled_data = util.log_time(
                        logfunc=LOG.debug, msg='Crawl of metadata service',
                        func=self.crawl_metadata)
        except sources.InvalidMetaDataException as e:
            LOG.warning('Could not crawl Azure metadata: %s', e)
            return False
        if self.distro and self.distro.name == 'ubuntu':
            maybe_remove_ubuntu_network_config_scripts()

        # Process crawled data and augment with various config defaults
        self.cfg = util.mergemanydict(
            [crawled_data['cfg'], BUILTIN_CLOUD_CONFIG])
        self._metadata_imds = crawled_data['metadata']['imds']
        self.metadata = util.mergemanydict(
            [crawled_data['metadata'], DEFAULT_METADATA])
        self.userdata_raw = crawled_data['userdata_raw']

        user_ds_cfg = util.get_cfg_by_path(self.cfg, DS_CFG_PATH, {})
        self.ds_cfg = util.mergemanydict([user_ds_cfg, self.ds_cfg])

        # walinux agent writes files world readable, but expects
        # the directory to be protected.
        write_files(
            self.ds_cfg['data_dir'], crawled_data['files'], dirmode=0o700)
        return True

    def device_name_to_device(self, name):
        return self.ds_cfg['disk_aliases'].get(name)

    def get_config_obj(self):
        return self.cfg

    def check_instance_id(self, sys_cfg):
        # quickly (local check only) if self.instance_id is still valid
        return sources.instance_id_matches_system_uuid(self.get_instance_id())

    def setup(self, is_new_instance):
        if self._negotiated is False:
            LOG.debug("negotiating for %s (new_instance=%s)",
                      self.get_instance_id(), is_new_instance)
            fabric_data = self._negotiate()
            LOG.debug("negotiating returned %s", fabric_data)
            if fabric_data:
                self.metadata.update(fabric_data)
            self._negotiated = True
        else:
            LOG.debug("negotiating already done for %s",
                      self.get_instance_id())

    def _poll_imds(self):
        """Poll IMDS for the new provisioning data until we get a valid
        response. Then return the returned JSON object."""
        url = IMDS_URL + "reprovisiondata?api-version=2017-04-02"
        headers = {"Metadata": "true"}
        report_ready = bool(not os.path.isfile(REPORTED_READY_MARKER_FILE))
        LOG.debug("Start polling IMDS")

        def exc_cb(msg, exception):
            if isinstance(exception, UrlError) and exception.code == 404:
                return True
            # If we get an exception while trying to call IMDS, we
            # call DHCP and setup the ephemeral network to acquire the new IP.
            return False

        while True:
            try:
                with EphemeralDHCPv4() as lease:
                    if report_ready:
                        path = REPORTED_READY_MARKER_FILE
                        LOG.info(
                            "Creating a marker file to report ready: %s", path)
                        util.write_file(path, "{pid}: {time}\n".format(
                            pid=os.getpid(), time=time()))
                        self._report_ready(lease=lease)
                        report_ready = False
                    return readurl(url, timeout=1, headers=headers,
                                   exception_cb=exc_cb, infinite=True).contents
            except UrlError:
                pass

    def _report_ready(self, lease):
        """Tells the fabric provisioning has completed
           before we go into our polling loop."""
        try:
            get_metadata_from_fabric(None, lease['unknown-245'])
        except Exception:
            LOG.warning(
                "Error communicating with Azure fabric; You may experience."
                "connectivity issues.", exc_info=True)

    def _should_reprovision(self, ret):
        """Whether or not we should poll IMDS for reprovisioning data.
        Also sets a marker file to poll IMDS.

        The marker file is used for the following scenario: the VM boots into
        this polling loop, which we expect to be proceeding infinitely until
        the VM is picked. If for whatever reason the platform moves us to a
        new host (for instance a hardware issue), we need to keep polling.
        However, since the VM reports ready to the Fabric, we will not attach
        the ISO, thus cloud-init needs to have a way of knowing that it should
        jump back into the polling loop in order to retrieve the ovf_env."""
        if not ret:
            return False
        (_md, _userdata_raw, cfg, _files) = ret
        path = REPROVISION_MARKER_FILE
        if (cfg.get('PreprovisionedVm') is True or
                os.path.isfile(path)):
            if not os.path.isfile(path):
                LOG.info("Creating a marker file to poll imds: %s",
                         path)
                util.write_file(path, "{pid}: {time}\n".format(
                    pid=os.getpid(), time=time()))
            return True
        return False

    def _reprovision(self):
        """Initiate the reprovisioning workflow."""
        contents = self._poll_imds()
        md, ud, cfg = read_azure_ovf(contents)
        return (md, ud, cfg, {'ovf-env.xml': contents})

    def _negotiate(self):
        """Negotiate with fabric and return data from it.

           On success, returns a dictionary including 'public_keys'.
           On failure, returns False.
        """

        if self.ds_cfg['agent_command'] == AGENT_START_BUILTIN:
            self.bounce_network_with_azure_hostname()

            metadata_func = partial(get_metadata_from_fabric,
                                    fallback_lease_file=self.
                                    dhclient_lease_file)
        else:
            metadata_func = self.get_metadata_from_agent

        LOG.debug("negotiating with fabric via agent command %s",
                  self.ds_cfg['agent_command'])
        try:
            fabric_data = metadata_func()
        except Exception:
            LOG.warning(
                "Error communicating with Azure fabric; You may experience."
                "connectivity issues.", exc_info=True)
            return False
        util.del_file(REPORTED_READY_MARKER_FILE)
        util.del_file(REPROVISION_MARKER_FILE)
        return fabric_data

    def activate(self, cfg, is_new_instance):
        address_ephemeral_resize(is_new_instance=is_new_instance,
                                 preserve_ntfs=self.ds_cfg.get(
                                     DS_CFG_KEY_PRESERVE_NTFS, False))
        return

    @property
    def network_config(self):
        """Generate a network config like net.generate_fallback_network() with
           the following exceptions.

           1. Probe the drivers of the net-devices present and inject them in
              the network configuration under params: driver: <driver> value
           2. Generate a fallback network config that does not include any of
              the blacklisted devices.
        """
        if not self._network_config:
            self._network_config = parse_network_config(self._metadata_imds)
        return self._network_config


def _partitions_on_device(devpath, maxnum=16):
    # return a list of tuples (ptnum, path) for each part on devpath
    for suff in ("-part", "p", ""):
        found = []
        for pnum in range(1, maxnum):
            ppath = devpath + suff + str(pnum)
            if os.path.exists(ppath):
                found.append((pnum, os.path.realpath(ppath)))
        if found:
            return found
    return []


def _has_ntfs_filesystem(devpath):
    ntfs_devices = util.find_devs_with("TYPE=ntfs", no_cache=True)
    LOG.debug('ntfs_devices found = %s', ntfs_devices)
    return os.path.realpath(devpath) in ntfs_devices


def can_dev_be_reformatted(devpath, preserve_ntfs):
    """Determine if the ephemeral drive at devpath should be reformatted.

    A fresh ephemeral disk is formatted by Azure and will:
      a.) have a partition table (dos or gpt)
      b.) have 1 partition that is ntfs formatted, or
          have 2 partitions with the second partition ntfs formatted.
          (larger instances with >2TB ephemeral disk have gpt, and will
           have a microsoft reserved partition as part 1.  LP: #1686514)
      c.) the ntfs partition will have no files other than possibly
          'dataloss_warning_readme.txt'

    User can indicate that NTFS should never be destroyed by setting
    DS_CFG_KEY_PRESERVE_NTFS in dscfg.
    If data is found on NTFS, user is warned to set DS_CFG_KEY_PRESERVE_NTFS
    to make sure cloud-init does not accidentally wipe their data.
    If cloud-init cannot mount the disk to check for data, destruction
    will be allowed, unless the dscfg key is set."""
    if preserve_ntfs:
        msg = ('config says to never destroy NTFS (%s.%s), skipping checks' %
               (".".join(DS_CFG_PATH), DS_CFG_KEY_PRESERVE_NTFS))
        return False, msg

    if not os.path.exists(devpath):
        return False, 'device %s does not exist' % devpath

    LOG.debug('Resolving realpath of %s -> %s', devpath,
              os.path.realpath(devpath))

    # devpath of /dev/sd[a-z] or /dev/disk/cloud/azure_resource
    # where partitions are "<devpath>1" or "<devpath>-part1" or "<devpath>p1"
    partitions = _partitions_on_device(devpath)
    if len(partitions) == 0:
        return False, 'device %s was not partitioned' % devpath
    elif len(partitions) > 2:
        msg = ('device %s had 3 or more partitions: %s' %
               (devpath, ' '.join([p[1] for p in partitions])))
        return False, msg
    elif len(partitions) == 2:
        cand_part, cand_path = partitions[1]
    else:
        cand_part, cand_path = partitions[0]

    if not _has_ntfs_filesystem(cand_path):
        msg = ('partition %s (%s) on device %s was not ntfs formatted' %
               (cand_part, cand_path, devpath))
        return False, msg

    def count_files(mp):
        ignored = set(['dataloss_warning_readme.txt'])
        return len([f for f in os.listdir(mp) if f.lower() not in ignored])

    bmsg = ('partition %s (%s) on device %s was ntfs formatted' %
            (cand_part, cand_path, devpath))
    try:
        file_count = util.mount_cb(cand_path, count_files, mtype="ntfs",
                                   update_env_for_mount={'LANG': 'C'})
    except util.MountFailedError as e:
        if "mount: unknown filesystem type 'ntfs'" in str(e):
            return True, (bmsg + ' but this system cannot mount NTFS,'
                          ' assuming there are no important files.'
                          ' Formatting allowed.')
        return False, bmsg + ' but mount of %s failed: %s' % (cand_part, e)

    if file_count != 0:
        LOG.warning("it looks like you're using NTFS on the ephemeral disk, "
                    'to ensure that filesystem does not get wiped, set '
                    '%s.%s in config', '.'.join(DS_CFG_PATH),
                    DS_CFG_KEY_PRESERVE_NTFS)
        return False, bmsg + ' but had %d files on it.' % file_count

    return True, bmsg + ' and had no important files. Safe for reformatting.'


def address_ephemeral_resize(devpath=RESOURCE_DISK_PATH, maxwait=120,
                             is_new_instance=False, preserve_ntfs=False):
    # wait for ephemeral disk to come up
    naplen = .2
    missing = util.wait_for_files([devpath], maxwait=maxwait, naplen=naplen,
                                  log_pre="Azure ephemeral disk: ")

    if missing:
        LOG.warning("ephemeral device '%s' did not appear after %d seconds.",
                    devpath, maxwait)
        return

    result = False
    msg = None
    if is_new_instance:
        result, msg = (True, "First instance boot.")
    else:
        result, msg = can_dev_be_reformatted(devpath, preserve_ntfs)

    LOG.debug("reformattable=%s: %s", result, msg)
    if not result:
        return

    for mod in ['disk_setup', 'mounts']:
        sempath = '/var/lib/cloud/instance/sem/config_' + mod
        bmsg = 'Marker "%s" for module "%s"' % (sempath, mod)
        if os.path.exists(sempath):
            try:
                os.unlink(sempath)
                LOG.debug('%s removed.', bmsg)
            except Exception as e:
                # python3 throws FileNotFoundError, python2 throws OSError
                LOG.warning('%s: remove failed! (%s)', bmsg, e)
        else:
            LOG.debug('%s did not exist.', bmsg)
    return


def perform_hostname_bounce(hostname, cfg, prev_hostname):
    # set the hostname to 'hostname' if it is not already set to that.
    # then, if policy is not off, bounce the interface using command
    # Returns True if the network was bounced, False otherwise.
    command = cfg['command']
    interface = cfg['interface']
    policy = cfg['policy']

    msg = ("hostname=%s policy=%s interface=%s" %
           (hostname, policy, interface))
    env = os.environ.copy()
    env['interface'] = interface
    env['hostname'] = hostname
    env['old_hostname'] = prev_hostname

    if command == "builtin":
        if util.is_FreeBSD():
            command = BOUNCE_COMMAND_FREEBSD
        elif util.which('ifup'):
            command = BOUNCE_COMMAND_IFUP
        else:
            LOG.debug(
                "Skipping network bounce: ifupdown utils aren't present.")
            # Don't bounce as networkd handles hostname DDNS updates
            return False
    LOG.debug("pubhname: publishing hostname [%s]", msg)
    shell = not isinstance(command, (list, tuple))
    # capture=False, see comments in bug 1202758 and bug 1206164.
    util.log_time(logfunc=LOG.debug, msg="publishing hostname",
                  get_uptime=True, func=util.subp,
                  kwargs={'args': command, 'shell': shell, 'capture': False,
                          'env': env})
    return True


def crtfile_to_pubkey(fname, data=None):
    pipeline = ('openssl x509 -noout -pubkey < "$0" |'
                'ssh-keygen -i -m PKCS8 -f /dev/stdin')
    (out, _err) = util.subp(['sh', '-c', pipeline, fname],
                            capture=True, data=data)
    return out.rstrip()


def pubkeys_from_crt_files(flist):
    pubkeys = []
    errors = []
    for fname in flist:
        try:
            pubkeys.append(crtfile_to_pubkey(fname))
        except util.ProcessExecutionError:
            errors.append(fname)

    if errors:
        LOG.warning("failed to convert the crt files to pubkey: %s", errors)

    return pubkeys


def write_files(datadir, files, dirmode=None):

    def _redact_password(cnt, fname):
        """Azure provides the UserPassword in plain text. So we redact it"""
        try:
            root = ET.fromstring(cnt)
            for elem in root.iter():
                if ('UserPassword' in elem.tag and
                   elem.text != DEF_PASSWD_REDACTION):
                    elem.text = DEF_PASSWD_REDACTION
            return ET.tostring(root)
        except Exception:
            LOG.critical("failed to redact userpassword in %s", fname)
            return cnt

    if not datadir:
        return
    if not files:
        files = {}
    util.ensure_dir(datadir, dirmode)
    for (name, content) in files.items():
        fname = os.path.join(datadir, name)
        if 'ovf-env.xml' in name:
            content = _redact_password(content, fname)
        util.write_file(filename=fname, content=content, mode=0o600)


def invoke_agent(cmd):
    # this is a function itself to simplify patching it for test
    if cmd:
        LOG.debug("invoking agent: %s", cmd)
        util.subp(cmd, shell=(not isinstance(cmd, list)))
    else:
        LOG.debug("not invoking agent")


def find_child(node, filter_func):
    ret = []
    if not node.hasChildNodes():
        return ret
    for child in node.childNodes:
        if filter_func(child):
            ret.append(child)
    return ret


def load_azure_ovf_pubkeys(sshnode):
    # This parses a 'SSH' node formatted like below, and returns
    # an array of dicts.
    #  [{'fp': '6BE7A7C3C8A8F4B123CCA5D0C2F1BE4CA7B63ED7',
    #    'path': 'where/to/go'}]
    #
    # <SSH><PublicKeys>
    #   <PublicKey><Fingerprint>ABC</FingerPrint><Path>/ABC</Path>
    #   ...
    # </PublicKeys></SSH>
    results = find_child(sshnode, lambda n: n.localName == "PublicKeys")
    if len(results) == 0:
        return []
    if len(results) > 1:
        raise BrokenAzureDataSource("Multiple 'PublicKeys'(%s) in SSH node" %
                                    len(results))

    pubkeys_node = results[0]
    pubkeys = find_child(pubkeys_node, lambda n: n.localName == "PublicKey")

    if len(pubkeys) == 0:
        return []

    found = []
    text_node = minidom.Document.TEXT_NODE

    for pk_node in pubkeys:
        if not pk_node.hasChildNodes():
            continue

        cur = {'fingerprint': "", 'path': "", 'value': ""}
        for child in pk_node.childNodes:
            if child.nodeType == text_node or not child.localName:
                continue

            name = child.localName.lower()

            if name not in cur.keys():
                continue

            if (len(child.childNodes) != 1 or
                    child.childNodes[0].nodeType != text_node):
                continue

            cur[name] = child.childNodes[0].wholeText.strip()
        found.append(cur)

    return found


def read_azure_ovf(contents):
    try:
        dom = minidom.parseString(contents)
    except Exception as e:
        raise BrokenAzureDataSource("Invalid ovf-env.xml: %s" % e)

    results = find_child(dom.documentElement,
                         lambda n: n.localName == "ProvisioningSection")

    if len(results) == 0:
        raise NonAzureDataSource("No ProvisioningSection")
    if len(results) > 1:
        raise BrokenAzureDataSource("found '%d' ProvisioningSection items" %
                                    len(results))
    provSection = results[0]

    lpcs_nodes = find_child(provSection,
                            lambda n:
                            n.localName == "LinuxProvisioningConfigurationSet")

    if len(results) == 0:
        raise NonAzureDataSource("No LinuxProvisioningConfigurationSet")
    if len(results) > 1:
        raise BrokenAzureDataSource("found '%d' %ss" %
                                    ("LinuxProvisioningConfigurationSet",
                                     len(results)))
    lpcs = lpcs_nodes[0]

    if not lpcs.hasChildNodes():
        raise BrokenAzureDataSource("no child nodes of configuration set")

    md_props = 'seedfrom'
    md = {'azure_data': {}}
    cfg = {}
    ud = ""
    password = None
    username = None

    for child in lpcs.childNodes:
        if child.nodeType == dom.TEXT_NODE or not child.localName:
            continue

        name = child.localName.lower()

        simple = False
        value = ""
        if (len(child.childNodes) == 1 and
                child.childNodes[0].nodeType == dom.TEXT_NODE):
            simple = True
            value = child.childNodes[0].wholeText

        attrs = dict([(k, v) for k, v in child.attributes.items()])

        # we accept either UserData or CustomData.  If both are present
        # then behavior is undefined.
        if name == "userdata" or name == "customdata":
            if attrs.get('encoding') in (None, "base64"):
                ud = base64.b64decode(''.join(value.split()))
            else:
                ud = value
        elif name == "username":
            username = value
        elif name == "userpassword":
            password = value
        elif name == "hostname":
            md['local-hostname'] = value
        elif name == "dscfg":
            if attrs.get('encoding') in (None, "base64"):
                dscfg = base64.b64decode(''.join(value.split()))
            else:
                dscfg = value
            cfg['datasource'] = {DS_NAME: util.load_yaml(dscfg, default={})}
        elif name == "ssh":
            cfg['_pubkeys'] = load_azure_ovf_pubkeys(child)
        elif name == "disablesshpasswordauthentication":
            cfg['ssh_pwauth'] = util.is_false(value)
        elif simple:
            if name in md_props:
                md[name] = value
            else:
                md['azure_data'][name] = value

    defuser = {}
    if username:
        defuser['name'] = username
    if password and DEF_PASSWD_REDACTION != password:
        defuser['passwd'] = encrypt_pass(password)
        defuser['lock_passwd'] = False

    if defuser:
        cfg['system_info'] = {'default_user': defuser}

    if 'ssh_pwauth' not in cfg and password:
        cfg['ssh_pwauth'] = True

    cfg['PreprovisionedVm'] = _extract_preprovisioned_vm_setting(dom)

    return (md, ud, cfg)


def _extract_preprovisioned_vm_setting(dom):
    """Read the preprovision flag from the ovf. It should not
       exist unless true."""
    platform_settings_section = find_child(
        dom.documentElement,
        lambda n: n.localName == "PlatformSettingsSection")
    if not platform_settings_section or len(platform_settings_section) == 0:
        LOG.debug("PlatformSettingsSection not found")
        return False
    platform_settings = find_child(
        platform_settings_section[0],
        lambda n: n.localName == "PlatformSettings")
    if not platform_settings or len(platform_settings) == 0:
        LOG.debug("PlatformSettings not found")
        return False
    preprovisionedVm = find_child(
        platform_settings[0],
        lambda n: n.localName == "PreprovisionedVm")
    if not preprovisionedVm or len(preprovisionedVm) == 0:
        LOG.debug("PreprovisionedVm not found")
        return False
    return util.translate_bool(preprovisionedVm[0].firstChild.nodeValue)


def encrypt_pass(password, salt_id="$6$"):
    return crypt.crypt(password, salt_id + util.rand_str(strlen=16))


def _check_freebsd_cdrom(cdrom_dev):
    """Return boolean indicating path to cdrom device has content."""
    try:
        with open(cdrom_dev) as fp:
            fp.read(1024)
            return True
    except IOError:
        LOG.debug("cdrom (%s) is not configured", cdrom_dev)
    return False


def _get_random_seed():
    """Return content random seed file if available, otherwise,
       return None."""
    # azure / hyper-v provides random data here
    # TODO. find the seed on FreeBSD platform
    # now update ds_cfg to reflect contents pass in config
    if util.is_FreeBSD():
        return None
    return util.load_file("/sys/firmware/acpi/tables/OEM0",
                          quiet=True, decode=False)


def list_possible_azure_ds_devs():
    devlist = []
    if util.is_FreeBSD():
        cdrom_dev = "/dev/cd0"
        if _check_freebsd_cdrom(cdrom_dev):
            return [cdrom_dev]
    else:
        for fstype in ("iso9660", "udf"):
            devlist.extend(util.find_devs_with("TYPE=%s" % fstype))

    devlist.sort(reverse=True)
    return devlist


def load_azure_ds_dir(source_dir):
    ovf_file = os.path.join(source_dir, "ovf-env.xml")

    if not os.path.isfile(ovf_file):
        raise NonAzureDataSource("No ovf-env file found")

    with open(ovf_file, "rb") as fp:
        contents = fp.read()

    md, ud, cfg = read_azure_ovf(contents)
    return (md, ud, cfg, {'ovf-env.xml': contents})


def parse_network_config(imds_metadata):
    """Convert imds_metadata dictionary to network v2 configuration.

    Parses network configuration from imds metadata if present or generate
    fallback network config excluding mlx4_core devices.

    @param: imds_metadata: Dict of content read from IMDS network service.
    @return: Dictionary containing network version 2 standard configuration.
    """
    if imds_metadata != sources.UNSET and imds_metadata:
        netconfig = {'version': 2, 'ethernets': {}}
        LOG.debug('Azure: generating network configuration from IMDS')
        network_metadata = imds_metadata['network']
        for idx, intf in enumerate(network_metadata['interface']):
            nicname = 'eth{idx}'.format(idx=idx)
            dev_config = {}
            for addr4 in intf['ipv4']['ipAddress']:
                privateIpv4 = addr4['privateIpAddress']
                if privateIpv4:
                    if dev_config.get('dhcp4', False):
                        # Append static address config for nic > 1
                        netPrefix = intf['ipv4']['subnet'][0].get(
                            'prefix', '24')
                        if not dev_config.get('addresses'):
                            dev_config['addresses'] = []
                        dev_config['addresses'].append(
                            '{ip}/{prefix}'.format(
                                ip=privateIpv4, prefix=netPrefix))
                    else:
                        dev_config['dhcp4'] = True
            for addr6 in intf['ipv6']['ipAddress']:
                privateIpv6 = addr6['privateIpAddress']
                if privateIpv6:
                    dev_config['dhcp6'] = True
                    break
            if dev_config:
                mac = ':'.join(re.findall(r'..', intf['macAddress']))
                dev_config.update(
                    {'match': {'macaddress': mac.lower()},
                     'set-name': nicname})
                netconfig['ethernets'][nicname] = dev_config
    else:
        blacklist = ['mlx4_core']
        LOG.debug('Azure: generating fallback configuration')
        # generate a network config, blacklist picking mlx4_core devs
        netconfig = net.generate_fallback_config(
            blacklist_drivers=blacklist, config_driver=True)
    return netconfig


def get_metadata_from_imds(fallback_nic, retries):
    """Query Azure's network metadata service, returning a dictionary.

    If network is not up, setup ephemeral dhcp on fallback_nic to talk to the
    IMDS. For more info on IMDS:
        https://docs.microsoft.com/en-us/azure/virtual-machines/windows/instance-metadata-service

    @param fallback_nic: String. The name of the nic which requires active
        network in order to query IMDS.
    @param retries: The number of retries of the IMDS_URL.

    @return: A dict of instance metadata containing compute and network
        info.
    """
    kwargs = {'logfunc': LOG.debug,
              'msg': 'Crawl of Azure Instance Metadata Service (IMDS)',
              'func': _get_metadata_from_imds, 'args': (retries,)}
    if net.is_up(fallback_nic):
        return util.log_time(**kwargs)
    else:
        with EphemeralDHCPv4(fallback_nic):
            return util.log_time(**kwargs)


def _get_metadata_from_imds(retries):

    def retry_on_url_error(msg, exception):
        if isinstance(exception, UrlError) and exception.code == 404:
            return True  # Continue retries
        return False  # Stop retries on all other exceptions

    url = IMDS_URL + "instance?api-version=2017-12-01"
    headers = {"Metadata": "true"}
    try:
        response = readurl(
            url, timeout=1, headers=headers, retries=retries,
            exception_cb=retry_on_url_error)
    except Exception as e:
        LOG.debug('Ignoring IMDS instance metadata: %s', e)
        return {}
    try:
        return util.load_json(str(response))
    except json.decoder.JSONDecodeError:
        LOG.warning(
            'Ignoring non-json IMDS instance metadata: %s', str(response))
    return {}


def maybe_remove_ubuntu_network_config_scripts(paths=None):
    """Remove Azure-specific ubuntu network config for non-primary nics.

    @param paths: List of networking scripts or directories to remove when
        present.

    In certain supported ubuntu images, static udev rules or netplan yaml
    config is delivered in the base ubuntu image to support dhcp on any
    additional interfaces which get attached by a customer at some point
    after initial boot. Since the Azure datasource can now regenerate
    network configuration as metadata reports these new devices, we no longer
    want the udev rules or netplan's 90-azure-hotplug.yaml to configure
    networking on eth1 or greater as it might collide with cloud-init's
    configuration.

    Remove the any existing extended network scripts if the datasource is
    enabled to write network per-boot.
    """
    if not paths:
        paths = UBUNTU_EXTENDED_NETWORK_SCRIPTS
    logged = False
    for path in paths:
        if os.path.exists(path):
            if not logged:
                LOG.info(
                    'Removing Ubuntu extended network scripts because'
                    ' cloud-init updates Azure network configuration on the'
                    ' following event: %s.',
                    EventType.BOOT)
                logged = True
            if os.path.isdir(path):
                util.del_dir(path)
            else:
                util.del_file(path)


def _is_platform_viable(seed_dir):
    """Check platform environment to report if this datasource may run."""
    asset_tag = util.read_dmi_data('chassis-asset-tag')
    if asset_tag == AZURE_CHASSIS_ASSET_TAG:
        return True
    LOG.debug("Non-Azure DMI asset tag '%s' discovered.", asset_tag)
    if os.path.exists(os.path.join(seed_dir, 'ovf-env.xml')):
        return True
    return False


class BrokenAzureDataSource(Exception):
    pass


class NonAzureDataSource(Exception):
    pass


# Legacy: Must be present in case we load an old pkl object
DataSourceAzureNet = DataSourceAzure

# Used to match classes to dependencies
datasources = [
    (DataSourceAzure, (sources.DEP_FILESYSTEM, )),
]


# Return a list of data sources that match this set of dependencies
def get_datasource_list(depends):
    return sources.list_from_depends(depends, datasources)

# vi: ts=4 expandtab<|MERGE_RESOLUTION|>--- conflicted
+++ resolved
@@ -265,15 +265,12 @@
 
     dsname = 'Azure'
     _negotiated = False
-<<<<<<< HEAD
+    _metadata_imds = sources.UNSET
     process_name = 'dhclient'
 
     tmpps = os.popen("ps -Af").read()
     if process_name not in tmpps[:]:
         call(['/sbin/dhclient', DEFAULT_PRIMARY_NIC])
-=======
-    _metadata_imds = sources.UNSET
->>>>>>> 833adcdf
 
     def __init__(self, sys_cfg, distro, paths):
         sources.DataSource.__init__(self, sys_cfg, distro, paths)
