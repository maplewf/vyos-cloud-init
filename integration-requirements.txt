# PyPI requirements for cloud-init integration testing
# https://cloudinit.readthedocs.io/en/latest/topics/tests.html
#
# Note: Changes to this requirements may require updates to
# the packages/pkg-deps.json file as well.
#

unittest2
# ec2 backend
boto3==1.5.9

# ssh communication
paramiko==2.4.2
<<<<<<< HEAD
=======
cryptography==2.4.2

>>>>>>> 13e82554

# lxd backend
# 04/03/2018: enables use of lxd 3.0
git+https://github.com/lxc/pylxd.git@4b8ab1802f9aee4eb29cf7b119dae0aa47150779

# finds latest image information
git+https://git.launchpad.net/simplestreams

# azure backend
azure-storage==0.36.0
msrestazure==0.6.1
azure-common==1.1.23
azure-mgmt-compute==7.0.0
azure-mgmt-network==5.0.0
azure-mgmt-resource==4.0.0
azure-mgmt-storage==6.0.0<|MERGE_RESOLUTION|>--- conflicted
+++ resolved
@@ -11,11 +11,8 @@
 
 # ssh communication
 paramiko==2.4.2
-<<<<<<< HEAD
-=======
 cryptography==2.4.2
 
->>>>>>> 13e82554
 
 # lxd backend
 # 04/03/2018: enables use of lxd 3.0
